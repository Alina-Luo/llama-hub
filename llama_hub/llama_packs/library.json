--- conflicted
+++ resolved
@@ -94,12 +94,11 @@
     "author": "axiomofjoy",
     "keywords": ["arize", "phoenix", "query", "engine", "index"]
   },
-<<<<<<< HEAD
   "FuzzyCitationEnginePack": {
     "id": "llama_packs/fuzzy_citation",
     "author": "logan-markewich",
     "keywords": ["fuzzy", "citation", "engine", "index", "query", "cite"]
-=======
+  },
   "AutoMergingRetrieverPack": {
     "id": "llama_packs/auto_merging_retriever",
     "author": "jerryjliu",
@@ -134,6 +133,5 @@
     "id": "llama_packs/sentence_window_retriever",
     "author": "jerryjliu",
     "keywords": ["sentence", "window", "retriever"]
->>>>>>> 5d9f5661
   }
 } 