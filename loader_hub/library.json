{
  "AsanaReader": {
    "id": "asana",
    "author": "daveey"
  },
  "GoogleDocsReader": {
    "id": "google_docs",
    "author": "jerryjliu"
  },
  "GoogleDriveReader": {
    "id": "google_drive",
    "author": "ravi03071991"
  },
  "GoogleCalendarReader": {
    "id": "google_calendar",
    "author": "ong"
  },
  "SimpleDirectoryReader": {
    "id": "file",
    "author": "jerryjliu"
  },
  "PDFReader": {
    "id": "file/pdf",
    "author": "ravi03071991"
  },
  "CJKPDFReader": {
    "id": "file/cjk_pdf",
    "author": "JiroShimaya",
    "keywords": [
      "Japanese",
      "Chinese",
      "Korean"
    ]
  },
  "DocxReader": {
    "id": "file/docx",
    "author": "thejessezhang"
  },
  "PptxReader": {
    "id": "file/pptx",
    "author": "thejessezhang"
  },
  "ImageReader": {
    "id": "file/image",
    "author": "ravi03071991",
    "keywords": [
      "invoice",
      "receipt"
    ]
  },
  "EpubReader": {
    "id": "file/epub",
    "author": "Haowjy"
  },
  "JSONReader": {
    "id": "file/json",
    "author": "yisding"
  },
  "MarkdownReader": {
    "id": "file/markdown",
    "author": "hursh-desai"
  },
  "AudioTranscriber": {
    "id": "file/audio",
    "author": "ravi03071991"
  },
  "SimpleCSVReader": {
    "id": "file/simple_csv",
    "author": "vguillet"
  },
  "PagedCSVReader": {
    "id": "file/paged_csv",
    "author": "thejessezhang"
  },
  "PandasCSVReader": {
    "id": "file/pandas_csv",
    "author": "ephe-meral"
  },
  "SimpleWebPageReader": {
    "id": "web/simple_web",
    "author": "thejessezhang"
  },
  "ReadabilityWebPageReader": {
    "id": "web/readability_web",
    "author": "pandazki",
    "extra_files": [
      "Readability.js"
    ]
  },
  "BeautifulSoupWebReader": {
    "id": "web/beautiful_soup_web",
    "author": "thejessezhang",
    "keywords": [
      "substack",
      "readthedocs",
      "documentation"
    ]
  },
  "RssReader": {
    "id": "web/rss",
    "author": "bborn",
    "keywords": [
      "feed",
      "rss",
      "atom"
    ]
  },
  "DatabaseReader": {
    "id": "database",
    "author": "kevinqz",
    "keywords": [
      "sql",
      "postgres",
      "snowflake",
      "aws rds"
    ]
  },
  "DiscordReader": {
    "id": "discord",
    "author": "jerryjliu"
  },
  "FaissReader": {
    "id": "faiss",
    "author": "jerryjliu"
  },
  "SimpleMongoReader": {
    "id": "mongo",
    "author": "jerryjliu"
  },
  "NotionPageReader": {
    "id": "notion",
    "author": "jerryjliu"
  },
  "ObsidianReader": {
    "id": "obsidian",
    "author": "hursh-desai"
  },
  "PineconeReader": {
    "id": "pinecone",
    "author": "jerryjliu"
  },
  "QdrantReader": {
    "id": "qdrant",
    "author": "kacperlukawski"
  },
  "ChromaReader": {
    "id": "chroma",
    "author": "atroyn"
  },
  "ElasticsearchReader": {
    "id": "elasticsearch",
    "author": "jaylmiller"
  },
  "SlackReader": {
    "id": "slack",
    "author": "jerryjliu"
  },
  "StringIterableReader": {
    "id": "string_iterable",
    "author": "teoh"
  },
  "TwitterTweetReader": {
    "id": "twitter",
    "author": "ravi03071991"
  },
  "WeaviateReader": {
    "id": "weaviate",
    "author": "jerryjliu"
  },
  "WikipediaReader": {
    "id": "wikipedia",
    "author": "jerryjliu"
  },
  "YoutubeTranscriptReader": {
    "id": "youtube_transcript",
    "author": "ravi03071991"
  },
  "MakeWrapper": {
    "id": "make_com"
  },
  "ArxivReader": {
    "id": "papers/arxiv",
    "author": "thejessezhang"
  },
  "PubmedReader": {
    "id": "papers/pubmed",
    "author": "thejessezhang"
  },
  "MboxReader": {
    "id": "file/mbox",
    "author": "minosvasilias"
  },
  "UnstructuredReader": {
    "id": "file/unstructured",
    "author": "thejessezhang",
    "keywords": [
      "sec",
      "html",
      "eml",
      "10k",
      "10q",
      "unstructured.io"
    ]
  },
  "KnowledgeBaseWebReader": {
    "id": "web/knowledge_base",
    "author": "jasonwcfan",
    "keywords": [
      "documentation"
    ]
  },
  "S3Reader": {
    "id": "s3",
    "author": "thejessezhang",
    "keywords": [
      "aws s3",
      "bucket",
      "amazon web services"
    ]
  },
  "RemoteReader": {
    "id": "remote",
    "author": "thejessezhang",
    "keywords": [
      "hosted",
      "url",
      "gutenberg"
    ]
  },
  "RemoteDepthReader": {
    "id": "remote_depth",
    "author": "simonMoisselin",
    "keywords": [
      "hosted",
      "url",
      "multiple"
    ]
  },
  "DadJokesReader": {
    "id": "dad_jokes",
    "author": "sidu",
    "keywords": [
      "jokes",
      "dad jokes"
    ]
  },
  "WhatsappChatLoader": {
    "id": "whatsapp",
    "author": "batmanscode",
    "keywords": [
      "whatsapp",
      "chat"
    ]
  },
  "BilibiliTranscriptReader": {
    "id": "bilibili",
    "author": "alexzhangji"
  },
  "RedditReader": {
    "id": "reddit",
    "author": "vanessahlyan",
    "keywords": [
      "reddit",
      "subreddit",
      "search",
      "comments"
    ]
  },
  "MemosReader": {
    "id": "memos",
    "author": "bubu",
    "keywords": [
      "memos",
      "note"
    ]
  },
  "SpotifyReader": {
    "id": "spotify",
    "author": "ong",
    "keywords": [
      "spotify",
      "music"
    ]
  },
  "GithubRepositoryReader": {
    "id": "github_repo",
    "author": "ahmetkca",
    "keywords": [
      "github",
      "repository",
      "git",
      "code",
      "source code",
      "placeholder"
    ],
    "extra_files": [
      "github_client.py",
      "utils.py",
      "__init__.py"
    ]
  },
  "RDFReader": {
    "id": "file/rdf",
    "author": "mommi84",
    "keywords": ["rdf", "n-triples", "graph", "knowledge graph"]
  },
  "ReadwiseReader": {
    "id": "readwise",
    "author": "alexbowe",
    "keywords": ["readwise", "highlights", "reading", "pkm"]
  },
  "PandasExcelReader": {
    "id": "file/pandas_excel",
    "author": "maccarini"
  },
  "ZendeskReader": {
    "id": "zendesk",
    "author": "bbornsztein",
    "keywords": ["zendesk", "knowledge base", "help center"]
  },
  "IntercomReader": {
    "id": "intercom",
    "author": "bbornsztein",
    "keywords": ["intercom", "knowledge base", "help center"]
  },
  "WordpressReader": {
    "id": "wordpress",
    "author": "bbornsztein",
    "keywords": ["wordpress", "blog"]
  },
  "GmailReader": {
    "id": "gmail",
    "author": "bbornsztein",
    "keywords": ["gmail", "email"]
  },
 "SteamshipFileReader": {
    "id": "steamship",
    "author": "douglas-reid",
    "keywords": ["steamship"]
  },
<<<<<<< HEAD
  "GPTRepoReader": {
    "id": "gpt_repo",
    "author": "mpoon"
=======
  "AirtableReader": {
    "id": "airtable",
    "author": "smyja"
>>>>>>> 3948ec0d
  }
}<|MERGE_RESOLUTION|>--- conflicted
+++ resolved
@@ -338,14 +338,12 @@
     "author": "douglas-reid",
     "keywords": ["steamship"]
   },
-<<<<<<< HEAD
   "GPTRepoReader": {
     "id": "gpt_repo",
     "author": "mpoon"
-=======
+  },
   "AirtableReader": {
     "id": "airtable",
     "author": "smyja"
->>>>>>> 3948ec0d
   }
 }