{
  "GoogleDocsReader": {
    "id": "google_docs",
    "author": "jerryjliu"
  },
  "SimpleDirectoryReader": {
    "id": "file",
    "author": "jerryjliu"
  },
  "PDFReader": {
    "id": "file/pdf",
    "author": "ravi03071991"
  },
  "DocxReader": {
    "id": "file/docx",
    "author": ""
  },
  "PptxReader": {
    "id": "file/pptx",
    "author": "emptycrown"
  },
  "ImageReader": {
    "id": "file/image",
    "author": "ravi03071991"
  },
  "EpubReader": {
    "id": "file/epub",
    "author": "Haowjy"
  },
  "MarkdownReader": {
    "id": "file/markdown",
    "author": "hursh-desai"
  },
  "AudioTranscriber": {
    "id": "file/audio",
    "author": "ravi03071991"
  },
  "SimpleCSVReader": {
    "id": "file/simple_csv",
    "author": "vguillet"
  },
  "PandasCSVReader": {
    "id": "file/pandas_csv",
    "author": "ephe-meral"
  },
  "SimpleWebPageReader": {
    "id": "web/simple_web",
    "author": "thejessezhang"
  },
  "BeautifulSoupWebReader": {
    "id": "web/beautiful_soup_web",
    "author": "thejessezhang"
  },
  "DatabaseReader": {
    "id": "database",
    "author": "kevinqz"
  },
  "DiscordReader": {
    "id": "discord",
    "author": "jerryjliu"
  },
  "FaissReader": {
    "id": "faiss",
    "author": "jerryjliu"
  },
  "SimpleMongoReader": {
    "id": "mongo",
    "author": "jerryjliu"
  },
  "NotionPageReader": {
    "id": "notion",
    "author": "jerryjliu"
  },
  "ObsidianReader": {
    "id": "obsidian",
    "author": "hursh-desai"
  },
  "PineconeReader": {
    "id": "pinecone",
    "author": "jerryjliu"
  },
  "QdrantReader": {
    "id": "qdrant",
    "author": "kacperlukawski"
  },
  "SlackReader": {
    "id": "slack",
    "author": "jerryjliu"
  },
  "StringIterableReader": {
    "id": "string_iterable",
    "author": "teoh"
  },
  "TwitterTweetReader": {
    "id": "twitter",
    "author": "ravi03071991"
  },
  "WeaviateReader": {
    "id": "weaviate",
    "author": "jerryjliu"
  },
  "WikipediaReader": {
    "id": "wikipedia",
    "author": "jerryjliu"
  },
  "YoutubeTranscriptReader": {
<<<<<<< HEAD
    "id": "youtube_transcript",
    "author": "ravi03071991"
=======
    "id": "youtube_transcript"
  },
  "MakeReader": {
    "id": "make_com"
>>>>>>> fc32462c
  }
}<|MERGE_RESOLUTION|>--- conflicted
+++ resolved
@@ -17,7 +17,7 @@
   },
   "PptxReader": {
     "id": "file/pptx",
-    "author": "emptycrown"
+    "author": "thejessezhang"
   },
   "ImageReader": {
     "id": "file/image",
@@ -104,14 +104,10 @@
     "author": "jerryjliu"
   },
   "YoutubeTranscriptReader": {
-<<<<<<< HEAD
     "id": "youtube_transcript",
     "author": "ravi03071991"
-=======
-    "id": "youtube_transcript"
   },
   "MakeReader": {
     "id": "make_com"
->>>>>>> fc32462c
   }
 }